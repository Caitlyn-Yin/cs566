<!DOCTYPE html>
<html lang="en">
<head>
    <meta charset="UTF-8">
    <meta name="viewport" content="width=device-width, initial-scale=1.0">
    <title>LaTeX Equation OCR - CS566 Project</title>
    <style>
        :root {
            --primary-color: #c5050c;
            --secondary-color: #2c3e50;
            --text-color: #333;
            --bg-color: #fff;
            --section-bg: #f9f9f9;
            --code-bg: #f4f4f4;
        }

        body {
            font-family: 'Lato', 'Segoe UI', sans-serif;
            line-height: 1.6;
            color: var(--text-color);
            margin: 0;
            padding: 0;
        }
        header {
            background: #fff;
            border-bottom: 1px solid #ddd;
            position: sticky;
            top: 0;
            z-index: 1000;
        }

        nav {
            max-width: 1100px;
            margin: 0 auto;
            padding: 1rem 2rem;
            display: flex;
            justify-content: space-between;
            align-items: center;
        }

        .nav-brand {
            font-weight: 700;
            font-size: 1.2rem;
            color: var(--secondary-color);
            text-decoration: none;
        }

        .nav-links a {
            margin-left: 20px;
            text-decoration: none;
            color: #555;
            font-weight: 500;
            font-size: 0.95rem;
        }

        .nav-links a:hover {
            color: var(--primary-color);
        }

        /* --- UPDATED HERO SECTION WITH BACKGROUND --- */
        .project-hero {
            /* This gradient adds a white overlay (0.85 opacity) so text stays readable */
            background: linear-gradient(rgba(255, 255, 255, 0.9), rgba(255, 255, 255, 0.9)), url('background.png');
            background-size: cover;
            background-position: center;
            background-repeat: no-repeat;
            
            padding: 80px 2rem;
            text-align: center;
            border-bottom: 1px solid #eee;
        }

        .project-hero h1 {
            font-size: 2.5rem;
            margin-bottom: 5px; /* Reduced margin to pull date closer */
            color: var(--secondary-color);
            text-shadow: 0 1px 2px rgba(255,255,255,0.8);
        }

        .project-hero .subtitle {
            font-size: 1.3rem;
            color: #444;
            margin-bottom: 30px;
            font-weight: 300;
        }

        .authors {
            display: flex;
            justify-content: center;
            gap: 40px;
            flex-wrap: wrap;
            font-size: 1.1rem;
            margin-top: 20px;
        }

        .author-name {
            font-weight: 600;
            color: var(--primary-color);
        }

        section {
            padding: 30px 2rem; 
            max-width: 900px;
            margin: 0 auto;
        }

        .section-title {
            font-size: 1.8rem;
            color: var(--secondary-color);
            border-bottom: 2px solid #eee;
            padding-bottom: 10px;
            margin-bottom: 25px;
        }

        h3 {
            color: #444;
            margin-top: 30px;
        }

        p {
            margin-bottom: 1.5rem;
            text-align: justify;
        }

        .example-box {
            background: #fff;
            border: 1px solid #ddd;
            padding: 20px;
            border-radius: 8px;
            margin: 20px 0;
            display: flex;
            justify-content: space-around;
            align-items: center;
            flex-wrap: wrap;
            gap: 20px;
        }

        .example-item {
            text-align: center;
            flex: 1;
            min-width: 200px;
        }
        
        .bad-ocr {
            font-family: monospace;
            color: #c0392b;
            background: #fae5e3;
            padding: 10px;
            border-radius: 4px;
        }

        .good-latex {
            font-family: monospace;
            color: #27ae60;
            background: #eafaf1;
            padding: 10px;
            border-radius: 4px;
        }

        /* Method Pipeline */
        .pipeline-steps {
            display: flex;
            justify-content: space-between;
            align-items: center;
            margin: 30px 0;
            text-align: center;
            flex-wrap: wrap;
            gap: 10px;
        }

        .step {
            background: var(--section-bg);
            padding: 15px;
            border-radius: 8px;
            border: 1px solid #ddd;
            flex: 1;
            min-width: 140px;
            font-weight: bold;
            color: var(--secondary-color);
        }

        .arrow {
            font-size: 1.5rem;
            color: #999;
        }

        /* Results Table */
        .table-container {
            overflow-x: auto;
            margin-bottom: 40px;
            box-shadow: 0 4px 6px rgba(0,0,0,0.05);
            border-radius: 8px;
        }

        table {
            width: 100%;
            border-collapse: collapse;
            font-size: 0.95rem;
        }

        th, td {
            padding: 12px 15px;
            text-align: center;
            border-bottom: 1px solid #eee;
        }

        th {
            background-color: var(--secondary-color);
            color: #fff;
            font-weight: 500;
            text-transform: uppercase;
            font-size: 0.85rem;
            letter-spacing: 0.5px;
        }

        tr:nth-child(even) {
            background-color: #f9f9f9;
        }

        tr:hover {
            background-color: #f1f1f1;
        }

        .highlight {
            font-weight: bold;
            color: var(--primary-color);
        }

        /* Footer */
        footer {
            text-align: center;
            padding: 40px 20px;
            background: #333;
            color: #fff;
            font-size: 0.9rem;
            margin-top: 50px;
        }
        
        @media (max-width: 768px) {
            .pipeline-steps { flex-direction: column; }
            .arrow { transform: rotate(90deg); margin: 5px 0; }
        }
    </style>
</head>
<body>

    <header>
        <nav>
            <a href="#" class="nav-brand">CS566 Group Project</a>
            <div class="nav-links">
                <a href="#motivation">Motivation</a>
                <a href="#methodology">Methodology</a>
                <a href="#demo">Demo</a>
                <a href="#results">Results</a>
                <a href="#future">Future Work</a>
            </div>
        </nav>
    </header>

    <div class="project-hero">
        <h1>LaTeX Equation OCR</h1>
        
        <p style="text-align: center; color: #666; margin-top: 0; margin-bottom: 15px; font-weight: 500;">
            University of Wisconsin-Madison | Fall 2025
        </p>

        <div class="subtitle">From Equation Images to Structured \(\LaTeX\)</div>
        
        <div class="authors">
            <span class="author-name">Yujie Ding</span>
            <span class="author-name">Shi-Yuk Fong</span>
            <span class="author-name">Heqi (Caitlyn) Yin</span>
        </div>
        
        <div style="font-size: 0.85rem; color: #888; margin-top: 10px; font-style: italic;">
            * Authors listed alphabetically
        </div>
    </div>

    <section id="motivation">
        <h2 class="section-title">Motivation</h2>
        <p>
            Math is a visual language, but computers often see equation images merely as raw pixels. Standard OCR tools fail on mathematical expressions because math is highly structured and 2D—relying heavily on subscripts, superscripts, fractions, matrices, and nested expressions.
        </p>
        <p>
            This limitation creates bad real-world impressions for students and researchers and acts as a significant accessibility barrier for blind or low-vision users who rely on screen readers.
        </p>

        <div class="example-box">
            <div class="example-item">
                <h4>Input Image</h4>
                <div style="font-size: 1.5rem; margin: 10px;">$$\int_{-\infty}^{\infty} e^{-ax^2} dx$$</div>
            </div>
            <div class="example-item">
                <h4>Standard OCR (Fail)</h4>
                <div class="bad-ocr">Z∞-∞e-ax2dx = rπa</div>
            </div>
            <div class="example-item">
                <h4>Our Goal (LaTeX)</h4>
                <div class="good-latex">\int_{-\infty}^{\infty} e^{-ax^2}dx</div>
            </div>
        </div>
    </section>

<<<<<<< HEAD
    
=======
    <section id="methodology">
        <h2 class="section-title">Methodology</h2>
        <p>
            Our system uses an image-to-sequence translation model trained on the <strong>IM2LaTeX-100K</strong> dataset (~100k equation images). The architecture consists of three main stages:
        </p>

        <div style="display: flex; justify-content: center; overflow-x: visible; margin: 30px 0;">
            <div class="pipeline-steps" style="flex-wrap: nowrap; min-width: max-content;">
            <div class="step" style="padding: 8px 0px;">Input Image<br><small style="font-size: 0.7rem;">(Grayscale, Resized)</small></div>
            <div class="arrow">&#8594;</div>
            <div class="step" style="padding: 8px 0px;">Encoder<br><small style="font-size: 0.7rem;">(CNN or ResNet)</small></div>
            <div class="arrow">&#8594;</div>
            <div class="step" style="padding: 8px 0px;">Embedding<br><small style="font-size: 0.7rem;">(Feature Vector)</small></div>
            <div class="arrow">&#8594;</div>
            <div class="step" style="padding: 8px 0px;">Decoder<br><small style="font-size: 0.7rem;">(LSTM + Attention)</small></div>
            <div class="arrow">&#8594;</div>
            <div class="step" style="padding: 8px 0px;">Output LaTeX<br><small style="font-size: 0.7rem;">(Sequence)</small></div>
            </div>
        </div>

        <h3>Key Components</h3>
        <ul>
            <li><strong>Encoder:</strong> We experimented with a standard CNN, a ResNet-34 backbone and a Vision Transformer (ViT) base backbone to extract feature grids from the raw images.</li>
            <li><strong>Decoder:</strong> We compared a standard LSTM against an <strong>Attention-based LSTM</strong>. The attention mechanism allows the decoder to "look at" specific regions of the image (e.g., the numerator of a fraction) while generating the corresponding token.</li>
            <li><strong>Metrics:</strong> Performance was measured using BLEU-4, Exact Match (EM), and Normalized Edit Distance (NED).</li>
        </ul>
        <p>
            The full source code for this project is available on GitHub: 
            <a href="https://github.com/Caitlyn-Yin/cs566" target="_blank" style="color: var(--primary-color); text-decoration: underline;">https://github.com/Caitlyn-Yin/cs566</a>
        </p>
    </section>

>>>>>>> c3d83ff4
    <section id="demo">
        <h2 class="section-title">Live Demo</h2>
        <p>
            Try our model yourself! Upload an image of a mathematical equation that is rendered by \(\LaTeX\), and our model will generate the corresponding LaTeX code.
        </p>
        
        <div style="max-width: 600px; margin: 0 auto; padding: 20px; border: 1px solid #ddd; border-radius: 8px; background: #fff;">
            <div style="margin-bottom: 20px; text-align: center;">
                <input type="file" id="imageInput" accept="image/*" style="display: none;" onchange="previewImage(event)">
                <label for="imageInput" style="cursor: pointer; background: var(--secondary-color); color: #fff; padding: 10px 20px; border-radius: 4px; display: inline-block;">
                    Choose Image
                </label>
                <div id="previewContainer" style="margin-top: 15px; display: none;">
                    <img id="imagePreview" src="" alt="Preview" style="max-width: 100%; max-height: 200px; border: 1px solid #eee;">
                </div>
            </div>

            <button onclick="runInference()" style="width: 100%; padding: 12px; background: var(--primary-color); color: #fff; border: none; border-radius: 4px; font-size: 1rem; cursor: pointer; font-weight: bold;">
                Generate LaTeX
            </button>

            <div id="loading" style="display: none; text-align: center; margin-top: 15px; color: #666;">
                Processing... (this may take a few seconds)
            </div>

            <div id="resultContainer" style="margin-top: 20px; display: none;">
                <h4 style="margin-bottom: 5px;">Generated LaTeX:</h4>
                <div style="position: relative;">
                    <pre id="latexOutput" style="background: #f4f4f4; padding: 15px; border-radius: 4px; overflow-x: auto; font-family: monospace; border: 1px solid #ddd; margin: 0;"></pre>
                    <button onclick="copyToClipboard()" style="position: absolute; top: 5px; right: 5px; background: #fff; border: 1px solid #ccc; padding: 2px 8px; font-size: 0.8rem; cursor: pointer; border-radius: 3px;">Copy</button>
                </div>
                
                <h4 style="margin-top: 15px; margin-bottom: 5px;">Rendered Equation:</h4>
                <div id="renderedMath" style="font-size: 1.2rem; padding: 10px; border: 1px solid #eee; text-align: center; min-height: 50px; display: flex; align-items: center; justify-content: center;"></div>
            </div>
            
            <div id="errorMsg" style="color: #c0392b; margin-top: 15px; display: none; text-align: center;"></div>
        </div>
    </section>

    <section id="methodology">
        <h2 class="section-title">Methodology</h2>
        <p>
            Our system uses an image-to-sequence encoder-decoder translation model trained on the <strong>IM2LaTeX-100K</strong> dataset (~100k equation images). The architecture consists of three main stages:
        </p>

        <div style="display: flex; justify-content: center; overflow-x: visible; margin: 30px 0;">
            <div class="pipeline-steps" style="flex-wrap: nowrap; min-width: max-content;">
            <div class="step" style="padding: 8px 0px;">Input Image<br><small style="font-size: 0.7rem;">(Grayscale, Resized)</small></div>
            <div class="arrow">&#8594;</div>
            <div class="step" style="padding: 8px 0px;">Encoder<br><small style="font-size: 0.7rem;">(CNN or ResNet)</small></div>
            <div class="arrow">&#8594;</div>
            <div class="step" style="padding: 8px 0px;">Embedding<br><small style="font-size: 0.7rem;">(Feature Vector)</small></div>
            <div class="arrow">&#8594;</div>
            <div class="step" style="padding: 8px 0px;">Decoder<br><small style="font-size: 0.7rem;">(LSTM + Attention)</small></div>
            <div class="arrow">&#8594;</div>
            <div class="step" style="padding: 8px 0px;">Output LaTeX<br><small style="font-size: 0.7rem;">(Sequence)</small></div>
            </div>
        </div>

        <h3>Key Components</h3>
        <ul>
            <li><strong>Encoder:</strong> We experimented with a standard CNN, a ResNet-34 backbone and a Vision Transformer (ViT) base backbone to extract feature grids from the raw images.</li>
            <li><strong>Decoder:</strong> We compared a standard LSTM against an <strong>Attention-based LSTM</strong>. The attention mechanism allows the decoder to "look at" specific regions of the image (e.g., the numerator of a fraction) while generating the corresponding token.</li>
            <li><strong>Metrics:</strong> Performance was measured using BLEU-4, Exact Match (EM), and Normalized Edit Distance (NED).</li>
        </ul>
        <h3>Training Strategy & Optimization</h3>
        <p>
            To ensure convergence and training efficiency on the Im2Latex dataset, we implemented several optimization techniques and architectural decisions:
        </p>
        <ul>
            <li>
                <strong>Efficient Data Preprocessing:</strong>
                To address the significant I/O bottleneck caused by reading thousands of individual image files during training, we implemented an offline preprocessing pipeline. This step converts raw images and LaTeX tokens into pre-computed PyTorch tensors, which are serialized and saved to single <code>.pt</code> files. Loading the entire dataset into memory from these binary files resulted in a <strong>~10x increase in training speed</strong> compared to lazy loading from disk.
            </li>
            <li>
                <strong>Optimization & Regularization:</strong> 
                The model is optimized using <strong>Adam</strong> combined with <strong>Weight Decay</strong> to penalize overly complex weights. We heavily utilize <strong>Dropout</strong> within the decoder layers and embedding projections to prevent the model from memorizing the training set. Furthermore, <strong>Gradient Clipping</strong> is applied during backpropagation to prevent the "exploding gradient" problem, which is particularly common in RNN-based architectures.
            </li>
            <li>
                <strong>Learning Rate Scheduling:</strong> 
                We employ a <strong>ReduceLROnPlateau</strong> scheduler that actively monitors validation metrics (\(\text{BLEU} + \text{EM} - \text{NED}\)). When the model's performance plateaus for a defined patience window, the learning rate is automatically decayed. This allows the model to make large updates early in training while fine-tuning its weights with smaller steps in later epochs.
            </li>
            <li>
                <strong>Teacher Forcing:</strong> 
                To stabilize sequence generation training, we utilize Teacher Forcing, where the model is fed the ground-truth token from the previous time step rather than its own prediction. For LSTM-based decoders, we implemented a <strong>scheduled annealing strategy</strong>, starting with high teacher forcing and gradually reducing it to force the model to rely on its own predictions, thereby reducing exposure bias.
            </li>
            <li>
                <strong>Stabilization Techniques:</strong> 
                We incorporate <strong>Label Smoothing</strong> into the Cross-Entropy loss function, which prevents the model from becoming overconfident in its predictions and aids generalization. Additionally, <strong>Early Stopping</strong> is used to terminate training automatically if the validation loss fails to improve after a set number of epochs, saving computational resources and preventing overfitting.
            </li>
        </ul>
    </section>

    <section id="results">
        <h2 class="section-title">Experimental Results</h2>
        <p>
<<<<<<< HEAD
            We conducted a comparative analysis between different Encoders (CNN, ResNet, ViT) and Decoders (LSTM with/without Attention). 
            We use 2 NVIDIA L40S (48 GB) GPUs for training and inference.
            The full source code for this project is available on GitHub: 
            <a href="https://github.com/Caitlyn-Yin/cs566" target="_blank" style="color: var(--primary-color); text-decoration: underline;">https://github.com/Caitlyn-Yin/cs566</a>
            The results clearly show that <strong>Attention dramatically improves structural accuracy</strong>.
=======
            We conducted a comparative analysis between different Encoders (CNN, ResNet, ViT) and Decoders (LSTM with/without Attention). The results clearly show that <strong>Attention dramatically improves structural accuracy</strong>.

>>>>>>> c3d83ff4
        </p>

        <div class="table-container">
            <table>
                <thead>
                    <tr>
                        <th>Encoder</th>
                        <th>Decoder</th>
                        <th>Test Loss <br><small>(Lower is better)</small></th>
                        <th>BLEU-4 <br><small>(Higher is better)</small></th>
                        <th>Exact Match (EM) <br><small>(Higher is better)</small></th>
                        <th>NED <br><small>(Lower is better)</small></th>
                    </tr>
                </thead>
                <tbody>
                    <tr>
                        <td>ViT</td>
                        <td>LSTM</td>
                        <td>1.9137</td>
                        <td>0.0998</td>
                        <td>0.0000</td>
                        <td>0.7569</td>
                    </tr>
                    <tr>
                        <td>CNN</td>
                        <td>LSTM</td>
                        <td>2.4953</td>
                        <td>0.3830</td>
                        <td>0.0014</td>
                        <td>0.5357</td>
                    </tr>
                    
                    <tr>
                        <td>ResNet</td>
                        <td>LSTM</td>
                        <td>1.9833</td>
                        <td>0.4990</td>
                        <td>0.0475</td>
                        <td>0.3034</td>
                    </tr>
                    <tr>
                        <td>ViT</td>
                        <td>Attention</td>
                        <td>1.1275</td>
                        <td>0.5490</td>
                        <td>0.0621</td>
                        <td>0.2552</td>
                    </tr>
                    <tr>
                        <td>CNN</td>
                        <td>Attention</td>
                        <td>1.5159</td>
                        <td>0.7310</td>
                        <td>0.2171</td>
                        <td>0.1710</td>
                    </tr>
                    <tr style="background-color: #eafaf1;">
                        <td><strong>ResNet</strong></td>
                        <td><strong>Attention</strong></td>
                        <td><strong>0.7597</strong></td>
                        <td><strong class="highlight">0.8041</strong></td>
                        <td><strong class="highlight">0.4123</strong></td>
                        <td><strong class="highlight">0.0946</strong></td>
                    </tr>
                </tbody>
            </table>
        </div>
        
        <p>
            <strong>Key Findings:</strong>
            <ul>
                <li>The <strong>ResNet + Attention</strong> combination performed best across all metrics.</li>
                <li>The Exact Match (EM) score jumped from <1% (Baseline) to nearly <strong>41%</strong> with Attention, proving its necessity for handling complex 2D structures.</li>
                <li>Visual attention helps the model align its focus, significantly reducing the Normalized Edit Distance (NED) to 0.0977.</li>
                <li>Interestingly, the <strong>ViT</strong> did not outperform the ResNet backbone. ViT underperformed due to its fixed \(224 \times 224\) input requirement, necessitating excessive padding that reduced resolution for rectangular text lines. Furthermore, processing images as patch sequences compromised the fine-grained spatial recognition essential for interpreting mathematical layout structure. </li>  
            </ul>
        </p>
    </section>

    <section id="future">
        <h2 class="section-title">Discussion & Future Work</h2>
        <p>
            While the current model shows promise, training on ~100k examples revealed challenges with I/O bottlenecks and overfitting.
        </p>
        <h3>Next Steps</h3>
        <ul>
            <li><strong>Efficiency:</strong> We plan to store images as preprocessed tensors to speed up training and enable larger-scale experiments.</li>
            <li><strong>Edge Deployment:</strong> The current model is relatively heavy. We aim to explore <strong>knowledge distillation</strong> and smaller backbones to allow the model to run on mobile or edge devices.</li>
            <li><strong>Evaluation:</strong> We intend to incorporate visual checks alongside string metrics to better catch small structural errors that affect readability.</li>
        </ul>
    </section>

    <footer>
        &copy; 2025 CS566 Computer Vision Group Project. University of Wisconsin-Madison.
    </footer>

    <script src="https://polyfill.io/v3/polyfill.min.js?features=es6"></script>
    <script id="MathJax-script" async src="https://cdn.jsdelivr.net/npm/mathjax@3/es5/tex-mml-chtml.js"></script>
    <script>
        // const API_URL = "http://127.0.0.1:8000/predict";
        const API_URL = "https://distrustingly-unmaltable-scotty.ngrok-free.dev/predict";

        function previewImage(event) {
            const file = event.target.files[0];
            if (file) {
                const reader = new FileReader();
                reader.onload = function(e) {
                    const preview = document.getElementById('imagePreview');
                    preview.src = e.target.result;
                    document.getElementById('previewContainer').style.display = 'block';
                    // Reset results
                    document.getElementById('resultContainer').style.display = 'none';
                    document.getElementById('errorMsg').style.display = 'none';
                }
                reader.readAsDataURL(file);
            }
        }

        async function runInference() {
            const fileInput = document.getElementById('imageInput');
            const file = fileInput.files[0];
            
            if (!file) {
                alert("Please select an image first.");
                return;
            }

            // UI Updates
            document.getElementById('loading').style.display = 'block';
            document.getElementById('resultContainer').style.display = 'none';
            document.getElementById('errorMsg').style.display = 'none';

            const formData = new FormData();
            formData.append('file', file);

            try {
                const response = await fetch(API_URL, {
                    method: 'POST',
                    body: formData
                });

                const data = await response.json();

                if (response.ok) {
                    const latex = data.latex || data.output_sequence; // Handle different key names
                    document.getElementById('latexOutput').textContent = latex;
                    
                    // Render MathJax
                    const mathContainer = document.getElementById('renderedMath');
                    mathContainer.innerHTML = `$$${latex}$$`;
                    MathJax.typesetPromise([mathContainer]);

                    document.getElementById('resultContainer').style.display = 'block';
                } else {
                    throw new Error(data.error || "Server error");
                }
            } catch (error) {
                const errorDiv = document.getElementById('errorMsg');
                errorDiv.textContent = `Error: ${error.message}`;
                errorDiv.style.display = 'block';
            } finally {
                document.getElementById('loading').style.display = 'none';
            }
        }

        function copyToClipboard() {
            const text = document.getElementById('latexOutput').textContent;
            navigator.clipboard.writeText(text).then(() => {
                alert("Copied to clipboard!");
            });
        }
    </script>
</body>
</html><|MERGE_RESOLUTION|>--- conflicted
+++ resolved
@@ -302,42 +302,7 @@
         </div>
     </section>
 
-<<<<<<< HEAD
     
-=======
-    <section id="methodology">
-        <h2 class="section-title">Methodology</h2>
-        <p>
-            Our system uses an image-to-sequence translation model trained on the <strong>IM2LaTeX-100K</strong> dataset (~100k equation images). The architecture consists of three main stages:
-        </p>
-
-        <div style="display: flex; justify-content: center; overflow-x: visible; margin: 30px 0;">
-            <div class="pipeline-steps" style="flex-wrap: nowrap; min-width: max-content;">
-            <div class="step" style="padding: 8px 0px;">Input Image<br><small style="font-size: 0.7rem;">(Grayscale, Resized)</small></div>
-            <div class="arrow">&#8594;</div>
-            <div class="step" style="padding: 8px 0px;">Encoder<br><small style="font-size: 0.7rem;">(CNN or ResNet)</small></div>
-            <div class="arrow">&#8594;</div>
-            <div class="step" style="padding: 8px 0px;">Embedding<br><small style="font-size: 0.7rem;">(Feature Vector)</small></div>
-            <div class="arrow">&#8594;</div>
-            <div class="step" style="padding: 8px 0px;">Decoder<br><small style="font-size: 0.7rem;">(LSTM + Attention)</small></div>
-            <div class="arrow">&#8594;</div>
-            <div class="step" style="padding: 8px 0px;">Output LaTeX<br><small style="font-size: 0.7rem;">(Sequence)</small></div>
-            </div>
-        </div>
-
-        <h3>Key Components</h3>
-        <ul>
-            <li><strong>Encoder:</strong> We experimented with a standard CNN, a ResNet-34 backbone and a Vision Transformer (ViT) base backbone to extract feature grids from the raw images.</li>
-            <li><strong>Decoder:</strong> We compared a standard LSTM against an <strong>Attention-based LSTM</strong>. The attention mechanism allows the decoder to "look at" specific regions of the image (e.g., the numerator of a fraction) while generating the corresponding token.</li>
-            <li><strong>Metrics:</strong> Performance was measured using BLEU-4, Exact Match (EM), and Normalized Edit Distance (NED).</li>
-        </ul>
-        <p>
-            The full source code for this project is available on GitHub: 
-            <a href="https://github.com/Caitlyn-Yin/cs566" target="_blank" style="color: var(--primary-color); text-decoration: underline;">https://github.com/Caitlyn-Yin/cs566</a>
-        </p>
-    </section>
-
->>>>>>> c3d83ff4
     <section id="demo">
         <h2 class="section-title">Live Demo</h2>
         <p>
@@ -435,16 +400,11 @@
     <section id="results">
         <h2 class="section-title">Experimental Results</h2>
         <p>
-<<<<<<< HEAD
             We conducted a comparative analysis between different Encoders (CNN, ResNet, ViT) and Decoders (LSTM with/without Attention). 
             We use 2 NVIDIA L40S (48 GB) GPUs for training and inference.
             The full source code for this project is available on GitHub: 
             <a href="https://github.com/Caitlyn-Yin/cs566" target="_blank" style="color: var(--primary-color); text-decoration: underline;">https://github.com/Caitlyn-Yin/cs566</a>
             The results clearly show that <strong>Attention dramatically improves structural accuracy</strong>.
-=======
-            We conducted a comparative analysis between different Encoders (CNN, ResNet, ViT) and Decoders (LSTM with/without Attention). The results clearly show that <strong>Attention dramatically improves structural accuracy</strong>.
-
->>>>>>> c3d83ff4
         </p>
 
         <div class="table-container">
